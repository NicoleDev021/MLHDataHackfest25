import os
from dotenv import load_dotenv

# Load environment variables from .env file
load_dotenv()

class Config:
<<<<<<< HEAD
    SECRET_KEY = os.getenv("APP_SECRET_KEY", "your-secret-key")
    SESSION_TYPE = 'filesystem'
    AUTH0_CLIENT_ID = os.getenv("AUTH0_CLIENT_ID")
    AUTH0_CLIENT_SECRET = os.getenv("AUTH0_CLIENT_SECRET")
    AUTH0_DOMAIN = os.getenv("AUTH0_DOMAIN")
    AUTH0_CALLBACK_URL = os.environ.get('AUTH0_CALLBACK_URL')
=======
    FLASK_ENV = os.environ.get('FLASK_ENV') or 'development'
    if FLASK_ENV == 'development':
        SECRET_KEY = os.environ.get('SECRET_KEY', 'dev')
    else:
        SECRET_KEY = os.environ.get('SECRET_KEY')
        if not SECRET_KEY:
            raise ValueError("SECRET_KEY environment variable must be set in production.")
    AUTH0_CLIENT_ID = os.environ.get('AUTH0_CLIENT_ID')
    AUTH0_CLIENT_SECRET = os.environ.get('AUTH0_CLIENT_SECRET')
    AUTH0_DOMAIN = os.environ.get('AUTH0_DOMAIN')
>>>>>>> 991742c0
<|MERGE_RESOLUTION|>--- conflicted
+++ resolved
@@ -5,14 +5,6 @@
 load_dotenv()
 
 class Config:
-<<<<<<< HEAD
-    SECRET_KEY = os.getenv("APP_SECRET_KEY", "your-secret-key")
-    SESSION_TYPE = 'filesystem'
-    AUTH0_CLIENT_ID = os.getenv("AUTH0_CLIENT_ID")
-    AUTH0_CLIENT_SECRET = os.getenv("AUTH0_CLIENT_SECRET")
-    AUTH0_DOMAIN = os.getenv("AUTH0_DOMAIN")
-    AUTH0_CALLBACK_URL = os.environ.get('AUTH0_CALLBACK_URL')
-=======
     FLASK_ENV = os.environ.get('FLASK_ENV') or 'development'
     if FLASK_ENV == 'development':
         SECRET_KEY = os.environ.get('SECRET_KEY', 'dev')
@@ -22,5 +14,4 @@
             raise ValueError("SECRET_KEY environment variable must be set in production.")
     AUTH0_CLIENT_ID = os.environ.get('AUTH0_CLIENT_ID')
     AUTH0_CLIENT_SECRET = os.environ.get('AUTH0_CLIENT_SECRET')
-    AUTH0_DOMAIN = os.environ.get('AUTH0_DOMAIN')
->>>>>>> 991742c0
+    AUTH0_DOMAIN = os.environ.get('AUTH0_DOMAIN')