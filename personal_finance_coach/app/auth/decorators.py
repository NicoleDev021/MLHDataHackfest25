from functools import wraps
from flask import session, redirect, url_for

def requires_auth(f):
    @wraps(f)
<<<<<<< HEAD
    def decorated(*args, **kwargs):
        if 'profile' not in session:
=======
    def decorated_function(*args, **kwargs):
        if 'jwt_payload' not in session:
>>>>>>> 991742c0
            return redirect(url_for('auth.login'))
        return f(*args, **kwargs)
    return decorated<|MERGE_RESOLUTION|>--- conflicted
+++ resolved
@@ -3,13 +3,8 @@
 
 def requires_auth(f):
     @wraps(f)
-<<<<<<< HEAD
-    def decorated(*args, **kwargs):
-        if 'profile' not in session:
-=======
     def decorated_function(*args, **kwargs):
         if 'jwt_payload' not in session:
->>>>>>> 991742c0
             return redirect(url_for('auth.login'))
         return f(*args, **kwargs)
     return decorated